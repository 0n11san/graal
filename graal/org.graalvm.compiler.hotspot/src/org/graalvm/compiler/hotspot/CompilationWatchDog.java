/*
 * Copyright (c) 2016, Oracle and/or its affiliates. All rights reserved.
 * DO NOT ALTER OR REMOVE COPYRIGHT NOTICES OR THIS FILE HEADER.
 *
 * This code is free software; you can redistribute it and/or modify it
 * under the terms of the GNU General Public License version 2 only, as
 * published by the Free Software Foundation.
 *
 * This code is distributed in the hope that it will be useful, but WITHOUT
 * ANY WARRANTY; without even the implied warranty of MERCHANTABILITY or
 * FITNESS FOR A PARTICULAR PURPOSE.  See the GNU General Public License
 * version 2 for more details (a copy is included in the LICENSE file that
 * accompanied this code).
 *
 * You should have received a copy of the GNU General Public License version
 * 2 along with this work; if not, write to the Free Software Foundation,
 * Inc., 51 Franklin St, Fifth Floor, Boston, MA 02110-1301 USA.
 *
 * Please contact Oracle, 500 Oracle Parkway, Redwood Shores, CA 94065 USA
 * or visit www.oracle.com if you need additional information or have any
 * questions.
 */
package org.graalvm.compiler.hotspot;

import static org.graalvm.compiler.hotspot.HotSpotGraalCompiler.fmt;
import static org.graalvm.compiler.options.OptionValues.GLOBAL;

import java.util.Arrays;

import org.graalvm.compiler.debug.TTY;
import org.graalvm.compiler.options.Option;
import org.graalvm.compiler.options.OptionKey;
import org.graalvm.compiler.options.OptionType;

import jdk.vm.ci.meta.ResolvedJavaMethod;

/**
 * A watch dog for reporting long running compilations. This is designed to be an always on
 * mechanism for the purpose of getting better reports from customer sites. As such, it only exits
 * the VM when it is very sure about a stuck compilation as opposed to only observing a long running
 * compilation. In both cases, it logs messages to {@link TTY}.
 *
 * A watch dog thread is associated with each compiler thread. It wakes up every
 * {@value #SPIN_TIMEOUT_MS} milliseconds to observe the state of the compiler thread. After the
 * first {@link Options#CompilationWatchDogStartDelay} seconds of a specific compilation, the watch
 * dog reports a long running compilation. Every
 * {@link Options#CompilationWatchDogStackTraceInterval} seconds after that point in time where the
 * same compilation is still executing, the watch dog takes a stack trace of the compiler thread. If
 * more than {@value Options#NonFatalIdenticalCompilationSnapshots} contiguous identical stack
 * traces are seen, the watch dog reports a stuck compilation and exits the VM.
 */
class CompilationWatchDog extends Thread implements AutoCloseable {

    public static class Options {
        // @formatter:off
        @Option(help = "Delay in seconds before watch dog monitoring a compilation (0 disables monitoring).", type = OptionType.Debug)
<<<<<<< HEAD
        public static final OptionKey<Double> CompilationWatchDogStartDelay = new OptionKey<>(30.0D);
        @Option(help = "Interval in seconds between a watch dog reporting stack traces for long running compilations.", type = OptionType.Debug)
        public static final OptionKey<Double> CompilationWatchDogStackTraceInterval = new OptionKey<>(30.0D);
        @Option(help = "Number of contiguous identical compiler thread stack traces allowed before the VM exits " +
                       "on the basis of a stuck compilation.", type = OptionType.Debug)
         public static final OptionKey<Integer> NonFatalIdenticalCompilationSnapshots = new OptionKey<>(10);
=======
        public static final OptionValue<Double> CompilationWatchDogStartDelay = new OptionValue<>(0.0D);
        @Option(help = "Interval in seconds between a watch dog reporting stack traces for long running compilations.", type = OptionType.Debug)
        public static final OptionValue<Double> CompilationWatchDogStackTraceInterval = new OptionValue<>(60.0D);
        @Option(help = "Number of contiguous identical compiler thread stack traces allowed before the VM exits " +
                       "on the basis of a stuck compilation.", type = OptionType.Debug)
         public static final OptionValue<Integer> NonFatalIdenticalCompilationSnapshots = new OptionValue<>(20);
>>>>>>> 39ed5ab6
        // @formatter:on
    }

    private enum WatchDogState {
        /**
         * The watch dog thread sleeps currently, either no method is currently compiled, or no
         * method is compiled long enough to be monitored.
         */
        SLEEPING,
        /**
         * The watch dog thread identified a compilation that already takes long enough to be
         * interesting. It will sleep and wake up periodically and check if the current compilation
         * takes too long. If it takes too long it will start collecting stack traces from the
         * compiler thread.
         */
        WATCHING_WITHOUT_STACK_INSPECTION,
        /**
         * The watch dog thread is fully monitoring the compiler thread. It takes stack traces
         * periodically and sleeps again until the next period. If the number of stack traces
         * reaches a certain upper bound and those stack traces are equal it will shut down the
         * entire VM with an error.
         */
        WATCHING_WITH_STACK_INSPECTION
    }

    /**
     * The number of milliseconds a watch dog thread sleeps between observing the state of the
     * compilation thread it is associated with. Most compilations are expected to complete within
     * this time period and thus not be actively monitored by the watch dog.
     */
    private static final int SPIN_TIMEOUT_MS = 1000;
    private static final long START_DELAY_MS = ms(Options.CompilationWatchDogStartDelay.getValue(GLOBAL));
    private static final long STACK_TRACE_INTERVAL_MS = ms(Options.CompilationWatchDogStackTraceInterval.getValue(GLOBAL));
    private static final boolean ENABLED = START_DELAY_MS > 0.0D;

    private WatchDogState state = WatchDogState.SLEEPING;
    private final Thread compilerThread;
    private volatile ResolvedJavaMethod currentMethod;
    private volatile int currentId;
    private ResolvedJavaMethod lastWatched;

    // The 4 fields below are for a single compilation being watched
    private long elapsed;
    private int traceIntervals;
    private int numberOfIdenticalStackTraces;
    private StackTraceElement[] lastStackTrace;

    CompilationWatchDog(Thread compilerThread) {
        this.compilerThread = compilerThread;
        this.setName("WatchDog" + getId() + "[" + compilerThread.getName() + "]");
        this.setPriority(Thread.MAX_PRIORITY);
        this.setDaemon(true);
    }

    public void startCompilation(ResolvedJavaMethod method, int id) {
        trace("start %s", fmt(method));
        this.currentMethod = method;
        this.currentId = id;
    }

    public void stopCompilation() {
        trace(" stop %s", fmt(currentMethod));
        this.currentMethod = null;
    }

    private void reset() {
        elapsed = 0;
        traceIntervals = 0;
        numberOfIdenticalStackTraces = 0;
        lastWatched = null;
        lastStackTrace = null;
        state = WatchDogState.SLEEPING;
    }

    private void tick(WatchDogState newState) {
        state = newState;
    }

    /**
     * Saves the current stack trace {@link StackTraceElement} of the monitored compiler thread
     * {@link CompilationWatchDog#compilerThread}.
     *
     * @param newStackTrace the current stack trace of the monitored compiler thread
     * @return {@code true} if the stack trace is equal to the last stack trace (or if it is the
     *         first one) and {@code false} if it is not equal to the last one.
     */
    private boolean recordStackTrace(StackTraceElement[] newStackTrace) {
        if (lastStackTrace == null) {
            lastStackTrace = newStackTrace;
            return true;
        }
        if (!Arrays.equals(lastStackTrace, newStackTrace)) {
            lastStackTrace = newStackTrace;
            return false;
        }
        return true;
    }

    /**
     * Set to true to debug the watch dog.
     */
    private static final boolean DEBUG = Boolean.getBoolean("debug.graal.CompilationWatchDog");

    private void trace(String format, Object... args) {
        if (DEBUG) {
            TTY.println(this + ": " + String.format(format, args));
        }
    }

    private static long ms(double seconds) {
        return (long) seconds * 1000;
    }

    private static double secs(long ms) {
        return (double) ms / 1000;
    }

    @Override
    public String toString() {
        return getName();
    }

    @Override
    public void run() {
        try {
            trace("Started%n", this);
            while (true) {
                // get a copy of the last set method
                final ResolvedJavaMethod currentlyCompiling = currentMethod;
                if (currentlyCompiling == null) {
                    // continue sleeping, compilation is either over before starting
                    // to watch the compiler thread or no compilation at all started
                    reset();
                } else {
                    switch (state) {
                        case SLEEPING:
                            lastWatched = currentlyCompiling;
                            elapsed = 0;
                            tick(WatchDogState.WATCHING_WITHOUT_STACK_INSPECTION);
                            break;
                        case WATCHING_WITHOUT_STACK_INSPECTION:
                            if (currentlyCompiling.equals(lastWatched)) {
                                if (elapsed >= START_DELAY_MS) {
                                    // we looked at the same compilation for a certain time
                                    // so now we start to collect stack traces
                                    tick(WatchDogState.WATCHING_WITH_STACK_INSPECTION);
                                    trace("changes mode to watching with stack traces");
                                } else {
                                    // we still compile the same method but won't collect traces
                                    // yet
                                    trace("watching without stack traces [%.2f seconds]", secs(elapsed));
                                }
                                elapsed += SPIN_TIMEOUT_MS;
                            } else {
                                // compilation finished before we exceeded initial watching
                                // period
                                reset();
                            }
                            break;
                        case WATCHING_WITH_STACK_INSPECTION:
                            if (currentlyCompiling.equals(lastWatched)) {
                                if (elapsed >= START_DELAY_MS + (traceIntervals * STACK_TRACE_INTERVAL_MS)) {
                                    trace("took a stack trace");
                                    boolean newStackTrace = recordStackTrace(compilerThread.getStackTrace());
                                    if (!newStackTrace) {
                                        trace("%d identical stack traces in a row", numberOfIdenticalStackTraces);
                                        numberOfIdenticalStackTraces = 0;
                                    }
                                    numberOfIdenticalStackTraces++;
                                    if (numberOfIdenticalStackTraces > Options.NonFatalIdenticalCompilationSnapshots.getValue(GLOBAL)) {
                                        synchronized (CompilationWatchDog.class) {
                                            TTY.printf("======================= WATCH DOG THREAD =======================%n" +
                                                            "%s took %d identical stack traces, which indicates a stuck compilation (id=%d) of %s%n%sExiting VM%n", this,
                                                            numberOfIdenticalStackTraces, currentId, fmt(currentMethod), fmt(lastStackTrace));
                                            System.exit(-1);
                                        }
                                    } else if (newStackTrace) {
                                        synchronized (CompilationWatchDog.class) {
                                            TTY.printf("======================= WATCH DOG THREAD =======================%n" +
                                                            "%s detected long running compilation (id=%d) of %s [%.2f seconds]%n%s", this, currentId, fmt(currentMethod),
                                                            secs(elapsed), fmt(lastStackTrace));
                                        }
                                    }
                                    traceIntervals++;
                                } else {
                                    // we still watch the compilation in the same trace interval
                                    trace("watching with stack traces [%.2f seconds]", secs(elapsed));
                                }
                                elapsed += SPIN_TIMEOUT_MS;
                            } else {
                                // compilation finished before we are able to collect stack
                                // traces
                                reset();
                            }
                            break;
                        default:
                            break;
                    }
                }
                try {
                    Thread.sleep(SPIN_TIMEOUT_MS);
                } catch (InterruptedException e) {
                    // Silently swallow
                }
            }
        } catch (VirtualMachineError vmError) {
            /*
             * We encounter a VM error. This includes for example OutOfMemoryExceptions. In such a
             * case we silently swallow the error. If it happens again the application thread will
             * most likely encounter the same problem. If not the watchdog thread will no longer
             * monitor the compilation and thus the error cannot happen again.
             */
        } catch (Throwable t) {
            /*
             * A real exception happened on the compilation watchdog. This is unintended behavior
             * and must not happen in any case.
             */
            throw new InternalError(String.format("%s encountered an exception%n%s%n", this, fmt(t)), t);
        }
    }

    private static final ThreadLocal<CompilationWatchDog> WATCH_DOGS = ENABLED ? new ThreadLocal<>() : null;

    /**
     * Opens a scope for watching the compilation of a given method.
     *
     * @param method a method about to be compiled
     * @param id compilation request identifier
     * @return {@code null} if the compilation watch dog is disabled otherwise this object. The
     *         returned value should be used in a {@code try}-with-resources statement whose scope
     *         is the whole compilation so that leaving the scope will cause {@link #close()} to be
     *         called.
     */
    static CompilationWatchDog watch(ResolvedJavaMethod method, int id) {
        if (ENABLED) {
            // Lazily get a watch dog thread for the current compiler thread
            CompilationWatchDog watchDog = WATCH_DOGS.get();
            if (watchDog == null) {
                Thread currentThread = currentThread();
                watchDog = new CompilationWatchDog(currentThread);
                WATCH_DOGS.set(watchDog);
                watchDog.start();
            }
            watchDog.startCompilation(method, id);
            return watchDog;
        }
        return null;
    }

    @Override
    public void close() {
        stopCompilation();
    }
}<|MERGE_RESOLUTION|>--- conflicted
+++ resolved
@@ -54,21 +54,12 @@
     public static class Options {
         // @formatter:off
         @Option(help = "Delay in seconds before watch dog monitoring a compilation (0 disables monitoring).", type = OptionType.Debug)
-<<<<<<< HEAD
-        public static final OptionKey<Double> CompilationWatchDogStartDelay = new OptionKey<>(30.0D);
+        public static final OptionKey<Double> CompilationWatchDogStartDelay = new OptionKey<>(0.0D);
         @Option(help = "Interval in seconds between a watch dog reporting stack traces for long running compilations.", type = OptionType.Debug)
-        public static final OptionKey<Double> CompilationWatchDogStackTraceInterval = new OptionKey<>(30.0D);
+        public static final OptionKey<Double> CompilationWatchDogStackTraceInterval = new OptionKey<>(60.0D);
         @Option(help = "Number of contiguous identical compiler thread stack traces allowed before the VM exits " +
                        "on the basis of a stuck compilation.", type = OptionType.Debug)
-         public static final OptionKey<Integer> NonFatalIdenticalCompilationSnapshots = new OptionKey<>(10);
-=======
-        public static final OptionValue<Double> CompilationWatchDogStartDelay = new OptionValue<>(0.0D);
-        @Option(help = "Interval in seconds between a watch dog reporting stack traces for long running compilations.", type = OptionType.Debug)
-        public static final OptionValue<Double> CompilationWatchDogStackTraceInterval = new OptionValue<>(60.0D);
-        @Option(help = "Number of contiguous identical compiler thread stack traces allowed before the VM exits " +
-                       "on the basis of a stuck compilation.", type = OptionType.Debug)
-         public static final OptionValue<Integer> NonFatalIdenticalCompilationSnapshots = new OptionValue<>(20);
->>>>>>> 39ed5ab6
+        public static final OptionKey<Integer> NonFatalIdenticalCompilationSnapshots = new OptionKey<>(20);
         // @formatter:on
     }
 

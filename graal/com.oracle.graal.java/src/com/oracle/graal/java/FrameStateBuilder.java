--- conflicted
+++ resolved
@@ -162,14 +162,6 @@
         ResolvedJavaType originalType = method.getDeclaringClass();
         if (!method.isStatic()) {
             // add the receiver
-<<<<<<< HEAD
-            ValueNode receiver = null;
-            StampPair receiverStamp = StampFactory.forDeclaredType(assumptions, originalType, true);
-            for (ParameterPlugin plugin : parameterPlugins) {
-                receiver = plugin.interceptParameter(parser, index, receiverStamp);
-                if (receiver != null) {
-                    break;
-=======
             FloatingNode receiver = null;
             StampPair receiverStamp = null;
             if (plugins != null) {
@@ -185,18 +177,13 @@
                     if (receiver != null) {
                         break;
                     }
->>>>>>> 2a42e630
                 }
             }
             if (receiver == null) {
                 receiver = new ParameterNode(javaIndex, receiverStamp);
             }
-<<<<<<< HEAD
-            locals[javaIndex] = graph.addWithoutUnique(receiver);
-=======
 
             locals[javaIndex] = graph.unique(receiver);
->>>>>>> 2a42e630
             javaIndex = 1;
             index = 1;
         }
@@ -209,14 +196,6 @@
                 type = type.resolve(accessingClass);
             }
             JavaKind kind = type.getJavaKind();
-<<<<<<< HEAD
-            StampPair stamp = StampFactory.forDeclaredType(assumptions, type, false);
-            ValueNode param = null;
-            for (ParameterPlugin plugin : parameterPlugins) {
-                param = plugin.interceptParameter(parser, index, stamp);
-                if (param != null) {
-                    break;
-=======
             StampPair stamp = null;
             if (plugins != null) {
                 stamp = plugins.getOverridingStamp(parser.parsingIntrinsic(), type, false);
@@ -232,18 +211,13 @@
                     if (param != null) {
                         break;
                     }
->>>>>>> 2a42e630
                 }
             }
             if (param == null) {
                 param = new ParameterNode(index, stamp);
             }
-<<<<<<< HEAD
-            locals[javaIndex] = graph.addWithoutUnique(param);
-=======
 
             locals[javaIndex] = graph.unique(param);
->>>>>>> 2a42e630
             javaIndex++;
             if (kind.needsTwoSlots()) {
                 locals[javaIndex] = TWO_SLOT_MARKER;
